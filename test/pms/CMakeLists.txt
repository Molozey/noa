####################################################################################################
##################                      PMS functional tests                     ###################
####################################################################################################

# Gflags
include(fetch-gflags)

# Find OpenMP
find_package(OpenMP REQUIRED)

# Find ZLIB
find_package(ZLIB REQUIRED)

# Fetch materials
include(pumas-materials)

# Main executables
add_executable(muon_model
        muon-model.cc)
        
add_dependencies(muon_model pumas_materials)

# Link libraries
target_include_directories(muon_model PRIVATE ${OpenMP_CXX_INCLUDE_DIRS})
target_link_libraries(muon_model PRIVATE ${PROJECT_NAME} gflags ${OpenMP_CXX_LIBRARIES} ZLIB::ZLIB)
target_compile_options(muon_model PRIVATE
<<<<<<< HEAD
        PRIVATE -O3 -DHAVE_ZLIB -DHAVE_OPENMP
        $<$<COMPILE_LANGUAGE:CXX>:${W_FLAGS} ${OpenMP_CXX_FLAGS}>)
=======
        PRIVATE -O3
        $<$<COMPILE_LANGUAGE:CXX>:${W_FLAGS} ${OpenMP_CXX_FLAGS} -fpermissive>
        $<$<COMPILE_LANGUAGE:CUDA>:${MCXX_CUDA}>)
>>>>>>> 06c79faf
<|MERGE_RESOLUTION|>--- conflicted
+++ resolved
@@ -24,11 +24,6 @@
 target_include_directories(muon_model PRIVATE ${OpenMP_CXX_INCLUDE_DIRS})
 target_link_libraries(muon_model PRIVATE ${PROJECT_NAME} gflags ${OpenMP_CXX_LIBRARIES} ZLIB::ZLIB)
 target_compile_options(muon_model PRIVATE
-<<<<<<< HEAD
-        PRIVATE -O3 -DHAVE_ZLIB -DHAVE_OPENMP
-        $<$<COMPILE_LANGUAGE:CXX>:${W_FLAGS} ${OpenMP_CXX_FLAGS}>)
-=======
         PRIVATE -O3
         $<$<COMPILE_LANGUAGE:CXX>:${W_FLAGS} ${OpenMP_CXX_FLAGS} -fpermissive>
-        $<$<COMPILE_LANGUAGE:CUDA>:${MCXX_CUDA}>)
->>>>>>> 06c79faf
+        $<$<COMPILE_LANGUAGE:CUDA>:${MCXX_CUDA}>)